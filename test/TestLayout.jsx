import React from 'react';
import Resizable from '../lib/Resizable';
import ResizableBox from '../lib/ResizableBox';
import 'style!css!../css/styles.css';

export default class TestLayout extends React.Component {
  state = {width: 200, height: 200};

  onClick = () => {
    this.setState({width: 200, height: 200});
  };

  onResize = (event, {element, size}) => {
    this.setState({width: size.width, height: size.height });
  };

  render() {
    return (
      <div>
        <button onClick={this.onClick} style={{'marginBottom': '10px'}}>Reset first element's width/height</button>
<<<<<<< HEAD
        <Resizable className="box" height={this.state.height} width={this.state.width} onResize={this.onResize}>
          <div className="box" style={{width: this.state.width + 'px', height: this.state.height + 'px'}}>
            <span className="text">{"Raw use of <Resizable> element. 200x200, no constraints."}</span>
          </div>
        </Resizable>
        <ResizableBox className="box" width={200} height={200}>
          <span className="text">{"<ResizableBox>, same as above."}</span>
        </ResizableBox>
        <ResizableBox className="box" width={200} height={200} draggableOpts={{grid: [25, 25]}}>
          <span className="text">Resizable box that snaps to even intervals of 25px.</span>
        </ResizableBox>
        <ResizableBox className="box" width={200} height={200} minConstraints={[150, 150]} maxConstraints={[500, 300]}>
          <span className="text">Resizable box, starting at 200x200. Min size is 150x150, max is 500x300.</span>
        </ResizableBox>
        <ResizableBox className="box box3" width={200} height={200} minConstraints={[150, 150]} maxConstraints={[500, 300]}>
          <span className="text">Resizable box with a handle that only appears on hover.</span>
        </ResizableBox>
        <ResizableBox className="box" width={200} height={200} lockAspectRatio={true}>
          <span className="text">Resizable square with a locked aspect ratio.</span>
        </ResizableBox>
        <ResizableBox className="box" width={200} height={120} lockAspectRatio={true}>
          <span className="text">Resizable rectangle with a locked aspect ratio.</span>
        </ResizableBox>
        <Resizable className="box" width={this.state.width} onResize={this.onResize}>
          <div className="box" style={{width: this.state.width + 'px', height: 'auto', display: 'inline-block'}}>
            Auto height box
          </div>
        </Resizable>
=======
        <div className="layoutRoot">
          <Resizable className="box" height={this.state.height} width={this.state.width} onResize={this.onResize}>
            <div className="box" style={{width: this.state.width + 'px', height: this.state.height + 'px'}}>
              <span className="text">{"Raw use of <Resizable> element. 200x200, no constraints."}</span>
            </div>
          </Resizable>
          <ResizableBox className="box" width={200} height={200}>
            <span className="text">{"<ResizableBox>, same as above."}</span>
          </ResizableBox>
          <ResizableBox className="box" width={200} height={200} draggableOpts={{grid: [25, 25]}}>
            <span className="text">Resizable box that snaps to even intervals of 25px.</span>
          </ResizableBox>
          <ResizableBox className="box" width={200} height={200} minConstraints={[150, 150]} maxConstraints={[500, 300]}>
            <span className="text">Resizable box, starting at 200x200. Min size is 150x150, max is 500x300.</span>
          </ResizableBox>
          <ResizableBox className="box box3" width={200} height={200} minConstraints={[150, 150]} maxConstraints={[500, 300]}>
            <span className="text">Resizable box with a handle that only appears on hover.</span>
          </ResizableBox>
          <ResizableBox className="box" width={200} height={200} lockAspectRatio={true}>
            <span className="text">Resizable square with a locked aspect ratio.</span>
          </ResizableBox>
          <ResizableBox className="box" width={200} height={120} lockAspectRatio={true}>
            <span className="text">Resizable rectangle with a locked aspect ratio.</span>
          </ResizableBox>
          <ResizableBox className="box" width={200} height={200} axis="x">
            <span className="text">Only resizable by "x" axis.</span>
          </ResizableBox>
          <ResizableBox className="box" width={200} height={200} axis="y">
            <span className="text">Only resizable by "y" axis.</span>
          </ResizableBox>
          <ResizableBox className="box" width={200} height={200} axis="both">
            <span className="text">Resizable ("both" axis).</span>
          </ResizableBox>
          <ResizableBox className="box" width={200} height={200} axis="none">
            <span className="text">Not resizable ("none" axis).</span>
          </ResizableBox>
        </div>
>>>>>>> 8aa42e44
      </div>
    );
  }
}<|MERGE_RESOLUTION|>--- conflicted
+++ resolved
@@ -18,36 +18,6 @@
     return (
       <div>
         <button onClick={this.onClick} style={{'marginBottom': '10px'}}>Reset first element's width/height</button>
-<<<<<<< HEAD
-        <Resizable className="box" height={this.state.height} width={this.state.width} onResize={this.onResize}>
-          <div className="box" style={{width: this.state.width + 'px', height: this.state.height + 'px'}}>
-            <span className="text">{"Raw use of <Resizable> element. 200x200, no constraints."}</span>
-          </div>
-        </Resizable>
-        <ResizableBox className="box" width={200} height={200}>
-          <span className="text">{"<ResizableBox>, same as above."}</span>
-        </ResizableBox>
-        <ResizableBox className="box" width={200} height={200} draggableOpts={{grid: [25, 25]}}>
-          <span className="text">Resizable box that snaps to even intervals of 25px.</span>
-        </ResizableBox>
-        <ResizableBox className="box" width={200} height={200} minConstraints={[150, 150]} maxConstraints={[500, 300]}>
-          <span className="text">Resizable box, starting at 200x200. Min size is 150x150, max is 500x300.</span>
-        </ResizableBox>
-        <ResizableBox className="box box3" width={200} height={200} minConstraints={[150, 150]} maxConstraints={[500, 300]}>
-          <span className="text">Resizable box with a handle that only appears on hover.</span>
-        </ResizableBox>
-        <ResizableBox className="box" width={200} height={200} lockAspectRatio={true}>
-          <span className="text">Resizable square with a locked aspect ratio.</span>
-        </ResizableBox>
-        <ResizableBox className="box" width={200} height={120} lockAspectRatio={true}>
-          <span className="text">Resizable rectangle with a locked aspect ratio.</span>
-        </ResizableBox>
-        <Resizable className="box" width={this.state.width} onResize={this.onResize}>
-          <div className="box" style={{width: this.state.width + 'px', height: 'auto', display: 'inline-block'}}>
-            Auto height box
-          </div>
-        </Resizable>
-=======
         <div className="layoutRoot">
           <Resizable className="box" height={this.state.height} width={this.state.width} onResize={this.onResize}>
             <div className="box" style={{width: this.state.width + 'px', height: this.state.height + 'px'}}>
@@ -84,8 +54,12 @@
           <ResizableBox className="box" width={200} height={200} axis="none">
             <span className="text">Not resizable ("none" axis).</span>
           </ResizableBox>
+          <Resizable className="box" width={this.state.width} onResize={this.onResize}>
+            <div className="box" style={{width: this.state.width + 'px', height: 'auto', display: 'inline-block'}}>
+              Auto height box
+            </div>
+          </Resizable>
         </div>
->>>>>>> 8aa42e44
       </div>
     );
   }
