--- conflicted
+++ resolved
@@ -35,11 +35,9 @@
         display: block;
       }
     </style>
-<<<<<<< HEAD
+    <script src="//cdnjs.cloudflare.com/ajax/libs/react/0.14.7/react.min.js"></script>
+    <script src="//cdnjs.cloudflare.com/ajax/libs/react/0.14.7/react-dom.min.js"></script>
     <script src="/react-resizable/dist/bundle.js"></script>
-=======
-    <script src="/bundle.js"></script>
->>>>>>> 649c810d
     <title>React-Resizable</title>
   </head>
   <body>
